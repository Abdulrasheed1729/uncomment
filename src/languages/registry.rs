--- conflicted
+++ resolved
@@ -36,13 +36,8 @@
             LanguageConfig::hcl(),
             LanguageConfig::make(),
             LanguageConfig::zig(),
-<<<<<<< HEAD
             LanguageConfig::shell(),
             LanguageConfig::haskell(),
-            LanguageConfig::shell(),
-=======
-            LanguageConfig::haskell(),
->>>>>>> b68277f7
         ];
 
         for config in configs {
@@ -206,7 +201,6 @@
         );
 
         assert_eq!(
-<<<<<<< HEAD
             registry.detect_language_by_extension("sh").unwrap().name,
             "shell"
         );
@@ -222,25 +216,10 @@
         );
 
         assert_eq!(
-=======
->>>>>>> b68277f7
             registry.detect_language_by_extension("hs").unwrap().name,
             "haskell"
         );
 
-<<<<<<< HEAD
-        assert_eq!(
-            registry.detect_language_by_extension("bash").unwrap().name,
-            "shell"
-        );
-
-        assert_eq!(
-            registry.detect_language_by_extension("zsh").unwrap().name,
-            "shell"
-        );
-
-=======
->>>>>>> b68277f7
         assert!(registry.detect_language_by_extension("unknown").is_none());
     }
 
@@ -259,13 +238,8 @@
         assert!(languages.contains(&"cpp".to_string()));
         assert!(languages.contains(&"ruby".to_string()));
         assert!(languages.contains(&"zig".to_string()));
-<<<<<<< HEAD
         assert!(languages.contains(&"shell".to_string()));
         assert!(languages.contains(&"haskell".to_string()));
-        assert!(languages.contains(&"shell".to_string()));
-=======
-        assert!(languages.contains(&"haskell".to_string()));
->>>>>>> b68277f7
     }
 
     #[test]
@@ -282,17 +256,10 @@
         assert!(registry.is_supported_extension("cpp"));
         assert!(registry.is_supported_extension("rb"));
         assert!(registry.is_supported_extension("zig"));
-<<<<<<< HEAD
         assert!(registry.is_supported_extension("sh"));
         assert!(registry.is_supported_extension("bash"));
         assert!(registry.is_supported_extension("zsh"));
         assert!(registry.is_supported_extension("hs"));
-        assert!(registry.is_supported_extension("sh"));
-        assert!(registry.is_supported_extension("bash"));
-        assert!(registry.is_supported_extension("zsh"));
-=======
-        assert!(registry.is_supported_extension("hs"));
->>>>>>> b68277f7
 
         assert!(!registry.is_supported_extension("unknown"));
     }
