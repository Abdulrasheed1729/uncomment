--- conflicted
+++ resolved
@@ -217,7 +217,6 @@
         )
     }
 
-<<<<<<< HEAD
     pub fn shell() -> Self {
         Self::new(
             "shell",
@@ -227,9 +226,7 @@
             || tree_sitter_bash::LANGUAGE.into(),
         )
     }
-
-=======
->>>>>>> b68277f7
+  
     pub fn haskell() -> Self {
         Self::new(
             "haskell",
@@ -302,13 +299,8 @@
             LanguageConfig::c(),
             LanguageConfig::cpp(),
             LanguageConfig::ruby(),
-<<<<<<< HEAD
             LanguageConfig::shell(),
             LanguageConfig::haskell(),
-            LanguageConfig::shell(),
-=======
-            LanguageConfig::haskell(),
->>>>>>> b68277f7
         ];
 
         for lang in languages {
